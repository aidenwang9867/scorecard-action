# Copyright 2021 Security Scorecard Authors
#
# Licensed under the Apache License, Version 2.0 (the "License");
# you may not use this file except in compliance with the License.
# You may obtain a copy of the License at
#
#      http://www.apache.org/licenses/LICENSE-2.0
#
# Unless required by applicable law or agreed to in writing, software
# distributed under the License is distributed on an "AS IS" BASIS,
# WITHOUT WARRANTIES OR CONDITIONS OF ANY KIND, either express or implied.
# See the License for the specific language governing permissions and
# limitations under the License.

# Testing: docker run -e GITHUB_REF=refs/heads/main \
#           -e GITHUB_EVENT_NAME=branch_protection_rule \
#           -e INPUT_RESULTS_FORMAT=sarif \
#           -e INPUT_RESULTS_FILE=results.sarif \
#           -e GITHUB_WORKSPACE=/ \
#           -e INPUT_POLICY_FILE="/policy.yml" \
#           -e INPUT_REPO_TOKEN=$GITHUB_AUTH_TOKEN \
#           -e GITHUB_REPOSITORY="ossf/scorecard" \
#           laurentsimon/scorecard-action:latest
<<<<<<< HEAD

#v1.17 go
FROM golang@sha256:bd9823cdad5700fb4abe983854488749421d5b4fc84154c30dae474100468b85 AS base
WORKDIR /src
ENV CGO_ENABLED=0
COPY go.* ./
RUN go mod download
COPY . ./

FROM base AS build
ARG TARGETOS
ARG TARGETARCH
RUN CGO_ENABLED=0 make build

# TODO: use distroless:
# FROM gcr.io/distroless/base:nonroot@sha256:02f667185ccf78dbaaf79376b6904aea6d832638e1314387c2c2932f217ac5cb
FROM debian:11.3-slim@sha256:78fd65998de7a59a001d792fe2d3a6d2ea25b6f3f068e5c84881250373577414
=======
FROM gcr.io/openssf/scorecard:v4.2.0@sha256:86666488851413a52fa4dee05df503aa0ed8e93fbf71b1f4c96b2539bd9e4306 as base

# Build our image and update the root certs.
# TODO: use distroless.
FROM debian:11.3-slim@sha256:fbaacd55d14bd0ae0c0441c2347217da77ad83c517054623357d1f9d07f79f5e
>>>>>>> 5c8bc69d
RUN apt-get update && \
    apt-get install -y --no-install-recommends \
    # For debugging.
    jq ca-certificates curl
COPY --from=build /src/scorecard-action /

# Copy a test policy for local testing.
COPY policies/template.yml  /policy.yml

ENTRYPOINT [ "/scorecard-action" ]<|MERGE_RESOLUTION|>--- conflicted
+++ resolved
@@ -21,7 +21,6 @@
 #           -e INPUT_REPO_TOKEN=$GITHUB_AUTH_TOKEN \
 #           -e GITHUB_REPOSITORY="ossf/scorecard" \
 #           laurentsimon/scorecard-action:latest
-<<<<<<< HEAD
 
 #v1.17 go
 FROM golang@sha256:bd9823cdad5700fb4abe983854488749421d5b4fc84154c30dae474100468b85 AS base
@@ -39,13 +38,7 @@
 # TODO: use distroless:
 # FROM gcr.io/distroless/base:nonroot@sha256:02f667185ccf78dbaaf79376b6904aea6d832638e1314387c2c2932f217ac5cb
 FROM debian:11.3-slim@sha256:78fd65998de7a59a001d792fe2d3a6d2ea25b6f3f068e5c84881250373577414
-=======
-FROM gcr.io/openssf/scorecard:v4.2.0@sha256:86666488851413a52fa4dee05df503aa0ed8e93fbf71b1f4c96b2539bd9e4306 as base
 
-# Build our image and update the root certs.
-# TODO: use distroless.
-FROM debian:11.3-slim@sha256:fbaacd55d14bd0ae0c0441c2347217da77ad83c517054623357d1f9d07f79f5e
->>>>>>> 5c8bc69d
 RUN apt-get update && \
     apt-get install -y --no-install-recommends \
     # For debugging.
